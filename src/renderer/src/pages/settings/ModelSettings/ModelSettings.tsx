import { RedoOutlined } from '@ant-design/icons'
import ModelAvatar from '@renderer/components/Avatar/ModelAvatar'
import { HStack } from '@renderer/components/Layout'
import PromptPopup from '@renderer/components/Popups/PromptPopup'
import { isEmbeddingModel, isRerankModel, isTextToImageModel } from '@renderer/config/models'
import { TRANSLATE_PROMPT } from '@renderer/config/prompts'
import { useTheme } from '@renderer/context/ThemeProvider'
import { useAssistants, useDefaultAssistant, useDefaultModel } from '@renderer/hooks/useAssistant'
import { useProviders } from '@renderer/hooks/useProvider'
import { useSettings } from '@renderer/hooks/useSettings'
import { getModelUniqId, hasModel } from '@renderer/services/ModelService'
import { useAppSelector } from '@renderer/store'
import { useAppDispatch } from '@renderer/store'
import { setQuickAssistantId } from '@renderer/store/llm'
import { setTranslateModelPrompt } from '@renderer/store/settings'
import { Model } from '@renderer/types'
import { Button, Select, Tooltip } from 'antd'
import { find, sortBy } from 'lodash'
import { CircleHelp, FolderPen, Languages, MessageSquareMore, Rocket, Settings2 } from 'lucide-react'
import { FC, useMemo } from 'react'
import { useTranslation } from 'react-i18next'
import styled from 'styled-components'

import { SettingContainer, SettingDescription, SettingGroup, SettingTitle } from '..'
import DefaultAssistantSettings from './DefaultAssistantSettings'
import TopicNamingModalPopup from './TopicNamingModalPopup'

const ModelSettings: FC = () => {
  const { defaultModel, setDefaultModel, setTopicNamingModel, setTranslateModel } = useDefaultModel()
  const { defaultAssistant } = useDefaultAssistant()
  const { assistants } = useAssistants()
  const { providers } = useProviders()
  const allModels = providers.map((p) => p.models).flat()
  const { theme } = useTheme()
  const { t } = useTranslation()
  const { translateModelPrompt } = useSettings()

  const dispatch = useAppDispatch()
  const { quickAssistantId } = useAppSelector((state) => state.llm)

  const selectOptions = providers
    .filter((p) => p.models.length > 0)
    .flatMap((p) => {
      const filteredModels = sortBy(p.models, 'name')
        .filter((m) => !isEmbeddingModel(m) && !isRerankModel(m) && !isTextToImageModel(m))
        .map((m) => ({
          label: `${m.name} | ${p.isSystem ? t(`provider.${p.id}`) : p.name}`,
          value: getModelUniqId(m)
        }))

      if (filteredModels.length > 0) {
        return [
          {
            label: p.isSystem ? t(`provider.${p.id}`) : p.name,
            title: p.name,
            options: filteredModels
          }
        ]
      }
      return []
    })

  const defaultModelValue = useMemo(
    () => (hasModel(defaultModel) ? getModelUniqId(defaultModel) : undefined),
    [defaultModel]
  )

  // Unified model change handler that sets all three models
  const handleUnifiedModelChange = (value: string) => {
    const selectedModel = find(allModels, JSON.parse(value)) as Model
    if (selectedModel) {
      setDefaultModel(selectedModel)
      setTopicNamingModel(selectedModel)
      setTranslateModel(selectedModel)
    }
  }

  const onUpdateTranslateModel = async () => {
    const prompt = await PromptPopup.show({
      title: t('settings.models.translate_model_prompt_title'),
      message: t('settings.models.translate_model_prompt_message'),
      defaultValue: translateModelPrompt,
      inputProps: {
        rows: 10,
        onPressEnter: () => {}
      }
    })
    if (prompt) {
      dispatch(setTranslateModelPrompt(prompt))
    }
  }

  const onResetTranslatePrompt = () => {
    dispatch(setTranslateModelPrompt(TRANSLATE_PROMPT))
  }

  return (
    <SettingContainer theme={theme}>
      <SettingGroup theme={theme}>
        <SettingTitle style={{ marginBottom: 12 }}>
          <HStack alignItems="center" gap={10}>
            <MessageSquareMore size={18} color="var(--color-text)" />
            {t('settings.models.unified_default_model')}
          </HStack>
        </SettingTitle>
        <HStack alignItems="center">
          <Select
            value={defaultModelValue}
            defaultValue={defaultModelValue}
            style={{ width: 360 }}
            onChange={handleUnifiedModelChange}
            options={selectOptions}
            showSearch
            placeholder={t('settings.models.empty')}
          />
          <Button icon={<Settings2 size={16} />} style={{ marginLeft: 8 }} onClick={DefaultAssistantSettings.show} />
<<<<<<< HEAD
        </HStack>
        <SettingDescription>{t('settings.models.default_assistant_model_description')}</SettingDescription>
      </SettingGroup>
      <SettingGroup theme={theme}>
        <SettingTitle style={{ marginBottom: 12 }}>
          <HStack alignItems="center" gap={10}>
            <FolderPen size={18} color="var(--color-text)" />
            {t('settings.models.topic_naming_model')}
          </HStack>
        </SettingTitle>
        <HStack alignItems="center">
          <Select
            value={defaultTopicNamingModel}
            defaultValue={defaultTopicNamingModel}
            style={{ width: 360 }}
            onChange={(value) => setTopicNamingModel(find(allModels, JSON.parse(value)) as Model)}
            options={selectOptions}
            showSearch
            placeholder={t('settings.models.empty')}
          />
          <Button icon={<Settings2 size={16} />} style={{ marginLeft: 8 }} onClick={TopicNamingModalPopup.show} />
        </HStack>
        <SettingDescription>{t('settings.models.topic_naming_model_description')}</SettingDescription>
      </SettingGroup>
      <SettingGroup theme={theme}>
        <SettingTitle style={{ marginBottom: 12 }}>
          <HStack alignItems="center" gap={10}>
            <Languages size={18} color="var(--color-text)" />
            {t('settings.models.translate_model')}
          </HStack>
        </SettingTitle>
        <HStack alignItems="center">
          <Select
            value={defaultTranslateModel}
            defaultValue={defaultTranslateModel}
            style={{ width: 360 }}
            onChange={(value) => setTranslateModel(find(allModels, JSON.parse(value)) as Model)}
            options={selectOptions}
            showSearch
            placeholder={t('settings.models.empty')}
          />
          <Button icon={<Settings2 size={16} />} style={{ marginLeft: 8 }} onClick={onUpdateTranslateModel} />
=======
          <Button icon={<FolderPen size={16} />} style={{ marginLeft: 8 }} onClick={TopicNamingModalPopup.show} />
          <Button icon={<Languages size={16} />} style={{ marginLeft: 8 }} onClick={onUpdateTranslateModel} />
>>>>>>> fe136b37
          {translateModelPrompt !== TRANSLATE_PROMPT && (
            <Tooltip title={t('common.reset')}>
              <Button icon={<RedoOutlined />} style={{ marginLeft: 8 }} onClick={onResetTranslatePrompt}></Button>
            </Tooltip>
          )}
        </HStack>
        <SettingDescription>{t('settings.models.unified_default_model_description')}</SettingDescription>
      </SettingGroup>
      <SettingGroup theme={theme}>
        <HStack alignItems="center" style={{ marginBottom: 12 }}>
          <SettingTitle>
            <HStack alignItems="center" gap={10}>
              <Rocket size={18} color="var(--color-text)" />
              {t('settings.models.quick_assistant_model')}
              <Tooltip title={t('selection.settings.user_modal.model.tooltip')} arrow>
                <QuestionIcon size={12} />
              </Tooltip>
              <Spacer />
            </HStack>
            <HStack alignItems="center" gap={0}>
              <StyledButton
                type={!quickAssistantId ? 'primary' : 'default'}
                onClick={() => dispatch(setQuickAssistantId(''))}
                selected={!quickAssistantId}>
                {t('settings.models.use_model')}
              </StyledButton>
              <StyledButton
                type={quickAssistantId ? 'primary' : 'default'}
                onClick={() => {
                  dispatch(setQuickAssistantId(defaultAssistant.id))
                }}
                selected={!!quickAssistantId}>
                {t('settings.models.use_assistant')}
              </StyledButton>
            </HStack>
          </SettingTitle>
        </HStack>
        {!quickAssistantId ? null : (
          <HStack alignItems="center" style={{ marginTop: 12 }}>
            <Select
              value={quickAssistantId || defaultAssistant.id}
              style={{ width: 360 }}
              onChange={(value) => dispatch(setQuickAssistantId(value))}
              placeholder={t('settings.models.quick_assistant_selection')}>
              <Select.Option key={defaultAssistant.id} value={defaultAssistant.id}>
                <AssistantItem>
                  <ModelAvatar model={defaultAssistant.model || defaultModel} size={18} />
                  <AssistantName>{defaultAssistant.name}</AssistantName>
                  <Spacer />
                  <DefaultTag isCurrent={true}>{t('settings.models.quick_assistant_default_tag')}</DefaultTag>
                </AssistantItem>
              </Select.Option>
              {assistants
                .filter((a) => a.id !== defaultAssistant.id)
                .map((a) => (
                  <Select.Option key={a.id} value={a.id}>
                    <AssistantItem>
                      <ModelAvatar model={a.model || defaultModel} size={18} />
                      <AssistantName>{a.name}</AssistantName>
                      <Spacer />
                    </AssistantItem>
                  </Select.Option>
                ))}
            </Select>
          </HStack>
        )}
        <SettingDescription>{t('settings.models.quick_assistant_model_description')}</SettingDescription>
      </SettingGroup>
    </SettingContainer>
  )
}

const QuestionIcon = styled(CircleHelp)`
  cursor: pointer;
  color: var(--color-text-3);
`

const StyledButton = styled(Button)<{ selected: boolean }>`
  border-radius: ${(props) => (props.selected ? '6px' : '6px')};
  z-index: ${(props) => (props.selected ? 1 : 0)};
  min-width: 80px;

  &:first-child {
    border-top-right-radius: 0;
    border-bottom-right-radius: 0;
    border-right-width: 0; // No right border for the first button when not selected
  }

  &:last-child {
    border-top-left-radius: 0;
    border-bottom-left-radius: 0;
    border-left-width: 1px; // Ensure left border for the last button
  }

  // Override Ant Design's default hover and focus styles for a cleaner look

  &:hover,
  &:focus {
    z-index: 1;
    border-color: ${(props) => (props.selected ? 'var(--ant-primary-color)' : 'var(--ant-primary-color-hover)')};
    box-shadow: ${(props) =>
      props.selected ? '0 0 0 2px var(--ant-primary-color-outline)' : '0 0 0 2px var(--ant-primary-color-outline)'};
  }
`

const AssistantItem = styled.div`
  display: flex;
  flex-direction: row;
  align-items: center;
  gap: 8px;
  height: 28px;
`

const AssistantName = styled.span`
  max-width: calc(100% - 60px);
  overflow: hidden;
  text-overflow: ellipsis;
  white-space: nowrap;
`

const Spacer = styled.div`
  flex: 1;
`

const DefaultTag = styled.span<{ isCurrent: boolean }>`
  color: ${(props) => (props.isCurrent ? 'var(--color-primary)' : 'var(--color-text-3)')};
  font-size: 12px;
  padding: 2px 4px;
  border-radius: 4px;
`

export default ModelSettings<|MERGE_RESOLUTION|>--- conflicted
+++ resolved
@@ -114,53 +114,8 @@
             placeholder={t('settings.models.empty')}
           />
           <Button icon={<Settings2 size={16} />} style={{ marginLeft: 8 }} onClick={DefaultAssistantSettings.show} />
-<<<<<<< HEAD
-        </HStack>
-        <SettingDescription>{t('settings.models.default_assistant_model_description')}</SettingDescription>
-      </SettingGroup>
-      <SettingGroup theme={theme}>
-        <SettingTitle style={{ marginBottom: 12 }}>
-          <HStack alignItems="center" gap={10}>
-            <FolderPen size={18} color="var(--color-text)" />
-            {t('settings.models.topic_naming_model')}
-          </HStack>
-        </SettingTitle>
-        <HStack alignItems="center">
-          <Select
-            value={defaultTopicNamingModel}
-            defaultValue={defaultTopicNamingModel}
-            style={{ width: 360 }}
-            onChange={(value) => setTopicNamingModel(find(allModels, JSON.parse(value)) as Model)}
-            options={selectOptions}
-            showSearch
-            placeholder={t('settings.models.empty')}
-          />
-          <Button icon={<Settings2 size={16} />} style={{ marginLeft: 8 }} onClick={TopicNamingModalPopup.show} />
-        </HStack>
-        <SettingDescription>{t('settings.models.topic_naming_model_description')}</SettingDescription>
-      </SettingGroup>
-      <SettingGroup theme={theme}>
-        <SettingTitle style={{ marginBottom: 12 }}>
-          <HStack alignItems="center" gap={10}>
-            <Languages size={18} color="var(--color-text)" />
-            {t('settings.models.translate_model')}
-          </HStack>
-        </SettingTitle>
-        <HStack alignItems="center">
-          <Select
-            value={defaultTranslateModel}
-            defaultValue={defaultTranslateModel}
-            style={{ width: 360 }}
-            onChange={(value) => setTranslateModel(find(allModels, JSON.parse(value)) as Model)}
-            options={selectOptions}
-            showSearch
-            placeholder={t('settings.models.empty')}
-          />
-          <Button icon={<Settings2 size={16} />} style={{ marginLeft: 8 }} onClick={onUpdateTranslateModel} />
-=======
           <Button icon={<FolderPen size={16} />} style={{ marginLeft: 8 }} onClick={TopicNamingModalPopup.show} />
           <Button icon={<Languages size={16} />} style={{ marginLeft: 8 }} onClick={onUpdateTranslateModel} />
->>>>>>> fe136b37
           {translateModelPrompt !== TRANSLATE_PROMPT && (
             <Tooltip title={t('common.reset')}>
               <Button icon={<RedoOutlined />} style={{ marginLeft: 8 }} onClick={onResetTranslatePrompt}></Button>
